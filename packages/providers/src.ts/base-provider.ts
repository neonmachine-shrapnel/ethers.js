--- conflicted
+++ resolved
@@ -274,10 +274,7 @@
     } else {
         logger.throwArgumentError("unsupported IPFS format", "link", link);
     }
-<<<<<<< HEAD
-
-=======
->>>>>>> 83891f92
+
     return `https:/\/gateway.ipfs.io/ipfs/${ link }`;
 }
 
